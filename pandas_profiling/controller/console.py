--- conflicted
+++ resolved
@@ -1,10 +1,7 @@
 """This file add the console interface to the package."""
 from pathlib import Path
-<<<<<<< HEAD
 import argparse
-=======
 from typing import Union
->>>>>>> 83a1b0b4
 
 import pandas as pd
 
