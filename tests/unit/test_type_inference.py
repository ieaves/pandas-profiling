import numpy as np
import pandas as pd

from pandas_profiling.model.base import get_var_type
<<<<<<< HEAD
from pandas_profiling.model.typeset import Numeric
=======
>>>>>>> 2c6b5df5f37940035b9cb22b5338f61e612147a4


def test_numeric_with_inf():
    s = pd.Series([1, 2, 3, 6, np.inf])
<<<<<<< HEAD
    assert get_var_type(s)["type"] == Numeric
=======
    assert get_var_type(s)["type"].__name__ == "Numeric"
>>>>>>> 2c6b5df5f37940035b9cb22b5338f61e612147a4<|MERGE_RESOLUTION|>--- conflicted
+++ resolved
@@ -2,16 +2,9 @@
 import pandas as pd
 
 from pandas_profiling.model.base import get_var_type
-<<<<<<< HEAD
 from pandas_profiling.model.typeset import Numeric
-=======
->>>>>>> 2c6b5df5f37940035b9cb22b5338f61e612147a4
 
 
 def test_numeric_with_inf():
     s = pd.Series([1, 2, 3, 6, np.inf])
-<<<<<<< HEAD
-    assert get_var_type(s)["type"] == Numeric
-=======
-    assert get_var_type(s)["type"].__name__ == "Numeric"
->>>>>>> 2c6b5df5f37940035b9cb22b5338f61e612147a4+    assert get_var_type(s)["type"] == Numeric