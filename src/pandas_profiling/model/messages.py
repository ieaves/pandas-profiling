--- conflicted
+++ resolved
@@ -73,7 +73,6 @@
         self.column_name = column_name
         self.anchor_id = hash(column_name)
 
-<<<<<<< HEAD
     def fmt(self):
         # TODO: render in template
         name = self.message_type.name.replace("_", " ")
@@ -83,12 +82,11 @@
                 title=", ".join(self.values["fields"]),
             )
         return name
-=======
+
     def __repr__(self):
         return "[{message_type}] warning on column {column}".format(
             message_type=self.message_type.name, column=self.column_name
         )
->>>>>>> ef84ba4e
 
 
 def check_table_messages(table: dict) -> List[Message]:
