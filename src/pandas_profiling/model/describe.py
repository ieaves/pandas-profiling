--- conflicted
+++ resolved
@@ -1,11 +1,8 @@
 import warnings
 
 import pandas as pd
-<<<<<<< HEAD
 from tqdm.auto import tqdm
-=======
-from scipy.stats.stats import chisquare
->>>>>>> dddc8432
+
 
 from pandas_profiling.config import config as config
 from pandas_profiling.model.summary import (
@@ -15,552 +12,10 @@
     get_missing_diagrams,
     get_messages,
     sort_column_names,
-    get_series_description,
 )
-<<<<<<< HEAD
 from pandas_profiling.model.correlations import calculate_correlation
 from pandas_profiling.version import __version__
-=======
 
-from pandas_profiling.model import base
-from pandas_profiling.model.base import Variable
-from pandas_profiling.model.correlations import calculate_correlations
-from pandas_profiling.visualisation.missing import (
-    missing_bar,
-    missing_matrix,
-    missing_heatmap,
-    missing_dendrogram,
-)
-from pandas_profiling.visualisation.plot import scatter_pairwise
-
-
-def describe_numeric_1d(series: pd.Series, series_description: dict) -> dict:
-    """Describe a numeric series.
-
-    Args:
-        series: The Series to describe.
-        series_description: The dict containing the series description so far.
-
-    Returns:
-        A dict containing calculated series description values.
-
-    Notes:
-        When 'bins_type' is set to 'bayesian_blocks', astropy.stats.bayesian_blocks is used to determine the number of
-        bins. Read the docs:
-        https://docs.astropy.org/en/stable/visualization/histogram.html
-        https://docs.astropy.org/en/stable/api/astropy.stats.bayesian_blocks.html
-
-        This method might print warnings, which we suppress.
-        https://github.com/astropy/astropy/issues/4927
-    """
-
-    def mad(arr):
-        """ Median Absolute Deviation: a "Robust" version of standard deviation.
-            Indices variability of the sample.
-            https://en.wikipedia.org/wiki/Median_absolute_deviation
-        """
-        return np.median(np.abs(arr - np.median(arr)))
-
-    quantiles = config["vars"]["num"]["quantiles"].get(list)
-
-    n_infinite = ((series == np.inf) | (series == -np.inf)).sum()
-
-    values = series.values
-    present_values = values[~np.isnan(values)]
-    finite_values = values[np.isfinite(values)]
-
-    stats = {
-        "mean": np.mean(present_values),
-        "std": np.std(present_values, ddof=1),
-        "variance": np.var(present_values, ddof=1),
-        "min": np.min(present_values),
-        "max": np.max(present_values),
-        "kurtosis": series.kurt(),  # Unbiased kurtosis obtained using Fisher's definition (kurtosis of normal == 0.0). Normalized by N-1.
-        "skewness": series.skew(),  # Unbiased skew normalized by N-1
-        "sum": np.sum(present_values),
-        "mad": mad(present_values),
-        "n_zeros": (series_description["count"] - np.count_nonzero(present_values)),
-        "histogram_data": finite_values,
-        "scatter_data": series,  # For complex
-        "p_infinite": n_infinite / series_description["n"],
-        "n_infinite": n_infinite,
-    }
-
-    chi_squared_threshold = config["vars"]["num"]["chi_squared_threshold"].get(float)
-    if chi_squared_threshold > 0.0:
-        histogram, _ = np.histogram(finite_values, bins="auto")
-        stats["chi_squared"] = chisquare(histogram)
-
-    stats["range"] = stats["max"] - stats["min"]
-    stats.update(
-        {
-            f"{percentile:.0%}": value
-            for percentile, value in series.quantile(quantiles).to_dict().items()
-        }
-    )
-    stats["iqr"] = stats["75%"] - stats["25%"]
-    stats["cv"] = stats["std"] / stats["mean"] if stats["mean"] else np.NaN
-    stats["p_zeros"] = stats["n_zeros"] / series_description["n"]
-
-    bins = config["plot"]["histogram"]["bins"].get(int)
-    # Bins should never be larger than the number of distinct values
-    bins = min(series_description["distinct_count_with_nan"], bins)
-    stats["histogram_bins"] = bins
-
-    bayesian_blocks_bins = config["plot"]["histogram"]["bayesian_blocks_bins"].get(bool)
-    if bayesian_blocks_bins:
-        from astropy.stats import bayesian_blocks
-
-        with warnings.catch_warnings():
-            warnings.simplefilter("ignore")
-            ret = bayesian_blocks(stats["histogram_data"])
-
-            # Sanity check
-            if not np.isnan(ret).any() and ret.size > 1:
-                stats["histogram_bins_bayesian_blocks"] = ret
-
-    return stats
-
-
-def describe_date_1d(series: pd.Series, series_description: dict) -> dict:
-    """Describe a date series.
-
-    Args:
-        series: The Series to describe.
-        series_description: The dict containing the series description so far.
-
-    Returns:
-        A dict containing calculated series description values.
-    """
-    stats = {
-        "min": pd.Timestamp.to_pydatetime(series.min()),
-        "max": pd.Timestamp.to_pydatetime(series.max()),
-        "histogram_data": series,
-    }
-
-    bins = config["plot"]["histogram"]["bins"].get(int)
-    # Bins should never be larger than the number of distinct values
-    bins = min(series_description["distinct_count_with_nan"], bins)
-    stats["histogram_bins"] = bins
-
-    stats["range"] = stats["max"] - stats["min"]
-
-    chi_squared_threshold = config["vars"]["num"]["chi_squared_threshold"].get(float)
-    if chi_squared_threshold > 0.0:
-        histogram, _ = np.histogram(
-            series[series.notna()].astype("int64").values, bins="auto"
-        )
-        stats["chi_squared"] = chisquare(histogram)
-
-    return stats
-
-
-def describe_categorical_1d(series: pd.Series, series_description: dict) -> dict:
-    """Describe a categorical series.
-
-    Args:
-        series: The Series to describe.
-        series_description: The dict containing the series description so far.
-
-    Returns:
-        A dict containing calculated series description values.
-    """
-    # Make sure we deal with strings (Issue #100)
-    series = series.astype(str)
-
-    # Only run if at least 1 non-missing value
-    value_counts = series_description["value_counts_without_nan"]
-
-    stats = {"top": value_counts.index[0], "freq": value_counts.iloc[0]}
-
-    chi_squared_threshold = config["vars"]["num"]["chi_squared_threshold"].get(float)
-    if chi_squared_threshold > 0.0:
-        stats["chi_squared"] = list(chisquare(value_counts.values))
-
-    check_composition = config["vars"]["cat"]["check_composition"].get(bool)
-    if check_composition:
-        stats["max_length"] = series.str.len().max()
-        stats["mean_length"] = series.str.len().mean()
-        stats["min_length"] = series.str.len().min()
-
-        from visions.application.summaries.series.text_summary import text_summary
-
-        stats.update(text_summary(series))
-        stats["length"] = series.str.len()
-
-    stats["date_warning"] = warning_type_date(series)
-
-    return stats
-
-
-def describe_url_1d(series: pd.Series, series_description: dict) -> dict:
-    """Describe a url series.
-
-    Args:
-        series: The Series to describe.
-        series_description: The dict containing the series description so far.
-
-    Returns:
-        A dict containing calculated series description values.
-    """
-    # Make sure we deal with strings (Issue #100)
-    series = series[~series.isnull()].astype(str)
-
-    stats = {}
-
-    # Create separate columns for each URL part
-    keys = ["scheme", "netloc", "path", "query", "fragment"]
-    url_parts = dict(zip(keys, zip(*series.map(urlsplit))))
-    for name, part in url_parts.items():
-        stats[f"{name.lower()}_counts"] = pd.Series(part, name=name).value_counts()
-
-    # Only run if at least 1 non-missing value
-    value_counts = series_description["value_counts_without_nan"]
-
-    stats["top"] = value_counts.index[0]
-    stats["freq"] = value_counts.iloc[0]
-
-    return stats
-
-
-def describe_path_1d(series: pd.Series, series_description: dict) -> dict:
-    """Describe a path series.
-
-    Args:
-        series: The Series to describe.
-        series_description: The dict containing the series description so far.
-
-    Returns:
-        A dict containing calculated series description values.
-    """
-    series_description.update(describe_categorical_1d(series, series_description))
-
-    # Make sure we deal with strings (Issue #100)
-    series = series[~series.isnull()].astype(str)
-    series = series.map(Path)
-
-    common_prefix = os.path.commonprefix(list(series))
-    if common_prefix == "":
-        common_prefix = "No common prefix"
-
-    stats = {"common_prefix": common_prefix}
-
-    # Create separate columns for each path part
-    keys = ["stem", "suffix", "name", "parent"]
-    path_parts = dict(
-        zip(keys, zip(*series.map(lambda x: [x.stem, x.suffix, x.name, x.parent])))
-    )
-    for name, part in path_parts.items():
-        stats[f"{name.lower()}_counts"] = pd.Series(part, name=name).value_counts()
-
-    # Only run if at least 1 non-missing value
-    value_counts = series_description["value_counts_without_nan"]
-
-    stats["top"] = value_counts.index[0]
-    stats["freq"] = value_counts.iloc[0]
-
-    return stats
-
-
-def describe_boolean_1d(series: pd.Series, series_description: dict) -> dict:
-    """Describe a boolean series.
-
-    Args:
-        series: The Series to describe.
-        series_description: The dict containing the series description so far.
-
-    Returns:
-        A dict containing calculated series description values.
-    """
-    value_counts = series_description["value_counts_without_nan"]
-
-    stats = {"top": value_counts.index[0], "freq": value_counts.iloc[0]}
-
-    return stats
-
-
-def describe_supported(series: pd.Series, series_description: dict) -> dict:
-    """Describe a supported series.
-
-    Args:
-        series: The Series to describe.
-        series_description: The dict containing the series description so far.
-
-    Returns:
-        A dict containing calculated series description values.
-    """
-
-    # number of observations in the Series
-    length = len(series)
-
-    # number of non-NaN observations in the Series
-    count = series.count()
-
-    distinct_count = series_description["distinct_count_without_nan"]
-
-    stats = {
-        "n": length,
-        "count": count,
-        "distinct_count": distinct_count,
-        "n_unique": distinct_count,
-        "p_missing": 1 - (count / length),
-        "n_missing": length - count,
-        "is_unique": distinct_count == count,
-        "mode": series.mode().iloc[0] if count > distinct_count > 1 else series[0],
-        "p_unique": distinct_count / count,
-        "memory_size": series.memory_usage(),
-    }
-
-    return stats
-
-
-def describe_unsupported(series: pd.Series, series_description: dict):
-    """Describe an unsupported series.
-
-    Args:
-        series: The Series to describe.
-        series_description: The dict containing the series description so far.
-
-    Returns:
-        A dict containing calculated series description values.
-    """
-
-    # number of observations in the Series
-    length = len(series)
-
-    # number of non-NaN observations in the Series
-    count = series.count()
-
-    results_data = {
-        "n": length,
-        "count": count,
-        "p_missing": 1 - count / length,
-        "n_missing": length - count,
-        "memory_size": series.memory_usage(),
-    }
-
-    return results_data
-
-
-def describe_1d(series: pd.Series) -> dict:
-    """Describe a series (infer the variable type, then calculate type-specific values).
-
-    Args:
-        series: The Series to describe.
-
-    Returns:
-        A Series containing calculated series description values.
-    """
-
-    # Make sure pd.NA is not in the series
-    series.fillna(np.nan, inplace=True)
-
-    # Infer variable types
-    # TODO: use visions for type inference
-    # https://github.com/dylan-profiler/visions
-    series_description = base.get_var_type(series)
-
-    # Run type specific analysis
-    if series_description["type"] == Variable.S_TYPE_UNSUPPORTED:
-        series_description.update(describe_unsupported(series, series_description))
-    else:
-        series_description.update(describe_supported(series, series_description))
-
-        type_to_func = {
-            Variable.TYPE_BOOL: describe_boolean_1d,
-            Variable.TYPE_NUM: describe_numeric_1d,
-            Variable.TYPE_DATE: describe_date_1d,
-            Variable.TYPE_CAT: describe_categorical_1d,
-            Variable.TYPE_URL: describe_url_1d,
-            Variable.TYPE_PATH: describe_path_1d,
-        }
-
-        if series_description["type"] in type_to_func:
-            series_description.update(
-                type_to_func[series_description["type"]](series, series_description)
-            )
-        else:
-            raise ValueError("Unexpected type")
-
-    # Return the description obtained
-    return series_description
-
-
-def multiprocess_1d(args) -> Tuple[str, dict]:
-    """Wrapper to process series in parallel.
-
-    Args:
-        column: The name of the column.
-        series: The series values.
-
-    Returns:
-        A tuple with column and the series description.
-    """
-    column, series = args
-    return column, describe_1d(series)
-
-
-def describe_table(df: pd.DataFrame, variable_stats: pd.DataFrame) -> dict:
-    """General statistics for the DataFrame.
-
-    Args:
-      df: The DataFrame to describe.
-      variable_stats: Previously calculated statistic on the DataFrame.
-
-    Returns:
-        A dictionary that contains the table statistics.
-    """
-    n = len(df)
-
-    memory_size = df.memory_usage(index=True, deep=True).sum()
-    record_size = float(memory_size) / n
-
-    table_stats = {
-        "n": n,
-        "n_var": len(df.columns),
-        "memory_size": memory_size,
-        "record_size": record_size,
-        "n_cells_missing": variable_stats.loc["n_missing"].sum(),
-        "n_vars_with_missing": sum((variable_stats.loc["n_missing"] > 0).astype(int)),
-        "n_vars_all_missing": sum((variable_stats.loc["n_missing"] == n).astype(int)),
-    }
-
-    table_stats["p_cells_missing"] = table_stats["n_cells_missing"] / (
-        table_stats["n"] * table_stats["n_var"]
-    )
-
-    supported_columns = variable_stats.transpose()[
-        variable_stats.transpose().type != Variable.S_TYPE_UNSUPPORTED
-    ].index.tolist()
-    table_stats["n_duplicates"] = (
-        sum(df.duplicated(subset=supported_columns))
-        if len(supported_columns) > 0
-        else 0
-    )
-    table_stats["p_duplicates"] = (
-        (table_stats["n_duplicates"] / len(df))
-        if (len(supported_columns) > 0 and len(df) > 0)
-        else 0
-    )
-
-    # Variable type counts
-    table_stats.update({k.value: 0 for k in Variable})
-    table_stats.update(
-        {
-            "types": dict(
-                variable_stats.loc["type"].apply(lambda x: x.value).value_counts()
-            )
-        }
-    )
-
-    return table_stats
-
-
-def warn_missing(missing_name, error):
-    warnings.warn(
-        f"""There was an attempt to generate the {missing_name} missing values diagrams, but this failed.
-To hide this warning, disable the calculation
-(using `df.profile_report(missing_diagrams={{"{missing_name}": False}}`)
-If this is problematic for your use case, please report this as an issue:
-https://github.com/pandas-profiling/pandas-profiling/issues
-(include the error message: '{error}')"""
-    )
-
-
-def get_missing_diagrams(df: pd.DataFrame, table_stats: dict) -> dict:
-    """Gets the rendered diagrams for missing values.
-
-    Args:
-        table_stats: The overall statistics for the DataFrame.
-        df: The DataFrame on which to calculate the missing values.
-
-    Returns:
-        A dictionary containing the base64 encoded plots for each diagram that is active in the config (matrix, bar, heatmap, dendrogram).
-    """
-
-    disable_progress_bar = not config["progress_bar"].get(bool)
-
-    def missing_diagram(name) -> Callable:
-        return {
-            "bar": missing_bar,
-            "matrix": missing_matrix,
-            "heatmap": missing_heatmap,
-            "dendrogram": missing_dendrogram,
-        }[name]
-
-    missing_map = {
-        "bar": {"min_missing": 0, "name": "Count"},
-        "matrix": {"min_missing": 0, "name": "Matrix"},
-        "heatmap": {"min_missing": 2, "name": "Heatmap"},
-        "dendrogram": {"min_missing": 1, "name": "Dendrogram"},
-    }
-
-    missing_map = {
-        name: settings
-        for name, settings in missing_map.items()
-        if config["missing_diagrams"][name].get(bool)
-        and table_stats["n_vars_with_missing"] >= settings["min_missing"]
-    }
-    missing = {}
-
-    if len(missing_map) > 0:
-        with tqdm(
-            total=len(missing_map), desc="missing", disable=disable_progress_bar
-        ) as pbar:
-            for name, settings in missing_map.items():
-                pbar.set_description_str(f"missing [{name}]")
-                try:
-                    if name != "heatmap" or (
-                        table_stats["n_vars_with_missing"]
-                        - table_stats["n_vars_all_missing"]
-                        >= settings["min_missing"]
-                    ):
-                        missing[name] = {
-                            "name": settings["name"],
-                            "matrix": missing_diagram(name)(df),
-                        }
-                except ValueError as e:
-                    warn_missing(name, e)
-                pbar.update()
-
-    return missing
-
-
-def get_scatter_matrix(df, variables):
-    disable_progress_bar = not config["progress_bar"].get(bool)
-
-    if config["interactions"]["continuous"].get(bool):
-        continuous_variables = [
-            column for column, type in variables.items() if type == Variable.TYPE_NUM
-        ]
-        with tqdm(
-            total=len(continuous_variables) ** 2,
-            desc="interactions [continuous]",
-            disable=disable_progress_bar,
-        ) as pbar:
-            scatter_matrix = {
-                x: {y: "" for y in continuous_variables} for x in continuous_variables
-            }
-            for x in continuous_variables:
-                for y in continuous_variables:
-                    scatter_matrix[x][y] = scatter_pairwise(df[x], df[y], x, y)
-                    pbar.update()
-    else:
-        scatter_matrix = {}
-
-    return scatter_matrix
-
-
-def sort_column_names(dct: Mapping, sort: str):
-    sort = sort.lower()
-    if sort.startswith("asc"):
-        dct = dict(sorted(dct.items(), key=lambda x: x[0].casefold()))
-    elif sort.startswith("desc"):
-        dct = dict(reversed(sorted(dct.items(), key=lambda x: x[0].casefold())))
-    elif sort != "none":
-        raise ValueError('"sort" should be "ascending", "descending" or "None".')
-    return dct
->>>>>>> dddc8432
 
 
 def describe(df: pd.DataFrame) -> dict:
@@ -618,7 +73,6 @@
             "kendall",
             "phi_k",
             "cramers",
-            "recoded",
         ]
         if config["correlations"][correlation_name]["calculate"].get(bool)
     ]
@@ -629,9 +83,6 @@
         total=number_of_task, desc="Describe", disable=disable_progress_bar
     ) as pbar:
         series_description = get_series_descriptions(df, pbar)
-        # Mapping from column name to variable type
-        sort = config["sort"].get(str)
-        series_description = sort_column_names(series_description, sort)
 
         pbar.set_postfix_str("Get variable types")
         variables = {
@@ -653,6 +104,8 @@
                 df, variables, correlation_name
             )
             pbar.update()
+
+        # make sure correlations is not None
         correlations = {
             key: value for key, value in correlations.items() if value is not None
         }
