--- conflicted
+++ resolved
@@ -7,11 +7,7 @@
 import pandas as pd
 
 from pandas_profiling.config import config
-<<<<<<< HEAD
 from pandas_profiling.model.typeset import ProfilingTypeSet, Category
-=======
-from pandas_profiling.model.typeset import ProfilingTypeSet
->>>>>>> 2c6b5df5
 
 
 typeset = ProfilingTypeSet()
