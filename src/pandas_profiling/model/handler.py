from functools import reduce
from typing import Type

import networkx as nx
from visions import VisionsBaseType

from pandas_profiling.model import typeset as ppt


def compose(functions):
    """
    Compose a sequence of functions
    :param functions: sequence of functions
    :return: combined functions, e.g. [f(x), g(x)] -> g(f(x))
    """

    def func(f, g):
        def func2(*x):
            res = g(*x)
            if type(res) == bool:
<<<<<<< HEAD
                return f(*x)
=======
                return False
>>>>>>> afc10c54
            else:
                return f(*res)

        return func2

    return reduce(func, reversed(functions), lambda *x: x)


class Handler:
    def __init__(self, mapping, typeset, *args, **kwargs):
        self.mapping = mapping
        self.typeset = typeset

        self._complete_dag()

    def _complete_dag(self):
        for from_type, to_type in nx.topological_sort(
            nx.line_graph(self.typeset.base_graph)
        ):
            self.mapping[to_type] = self.mapping[from_type] + self.mapping[to_type]

    def handle(self, dtype: Type[VisionsBaseType], *args, **kwargs) -> dict:
        """

        Returns:
            object:
        """
        op = compose(self.mapping.get(dtype, []))
        return op(*args)


def get_render_map():
    import pandas_profiling.report.structure.variables as render_algorithms

    render_map = {
        ppt.Boolean: render_algorithms.render_boolean,
        ppt.Numeric: render_algorithms.render_real,
        ppt.Complex: render_algorithms.render_complex,
        ppt.DateTime: render_algorithms.render_date,
        ppt.Categorical: render_algorithms.render_categorical,
        ppt.URL: render_algorithms.render_url,
        ppt.Path: render_algorithms.render_path,
        ppt.File: render_algorithms.render_file,
        ppt.Image: render_algorithms.render_image,
        ppt.Unsupported: render_algorithms.render_generic,
    }

    return render_map
<|MERGE_RESOLUTION|>--- conflicted
+++ resolved
@@ -18,11 +18,7 @@
         def func2(*x):
             res = g(*x)
             if type(res) == bool:
-<<<<<<< HEAD
                 return f(*x)
-=======
-                return False
->>>>>>> afc10c54
             else:
                 return f(*res)
 
@@ -70,4 +66,4 @@
         ppt.Unsupported: render_algorithms.render_generic,
     }
 
-    return render_map
+    return render_map