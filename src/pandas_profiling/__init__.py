--- conflicted
+++ resolved
@@ -2,492 +2,10 @@
 
 .. include:: ../../README.md
 """
-<<<<<<< HEAD
-import json
-import warnings
-from datetime import datetime
-from pathlib import Path
-from typing import Union
 
-import numpy as np
-import pandas as pd
-from pandas.util import hash_pandas_object
-
-from pandas_profiling.config import config, Config
-=======
-
-from pandas_profiling.config import config
->>>>>>> f5efc465
+from pandas_profiling.config import Config, config
 from pandas_profiling.controller import pandas_decorator
-from pandas_profiling.model.base import Variable
-from pandas_profiling.model.describe import describe as describe_df
-from pandas_profiling.model.messages import MessageType
 from pandas_profiling.profile_report import ProfileReport
-from pandas_profiling.report import get_report_structure
-<<<<<<< HEAD
-from pandas_profiling.report.presentation.abstract.renderable import Renderable
-from pandas_profiling.report.presentation.flavours.html import HTMLSequence
-from pandas_profiling.utils.dataframe import rename_index
-from pandas_profiling.utils.paths import get_config_default, get_config_minimal
 from pandas_profiling.version import __version__
 
-
-class ProfileReport(object):
-    """Generate a profile report from a Dataset stored as a pandas `DataFrame`.
-
-    Used has is it will output its content as an HTML report in a Jupyter notebook.
-    """
-
-    html = ""
-    """the HTML representation of the report, without the wrapper (containing `<head>` etc.)"""
-
-    def __init__(
-        self,
-        df=None,
-        minimal=False,
-        config_file: Union[Path, str] = None,
-        lazy=True,
-        **kwargs,
-    ):
-        if config_file is not None and minimal:
-            raise ValueError(
-                "Arguments `config_file` and `minimal` are mutually exclusive."
-            )
-
-        if df is None and not lazy:
-            raise ValueError("Can init a not-lazy ProfileReport with no DataFrame")
-
-        if not config_file and not minimal and not config.is_default:
-            warnings.warn(
-                "The configuration of pandas profiling is universal, which will affect all ProfileReport "
-                "in this progress. Currently configuration is not the default, if you want to restore "
-                "default configuration, please run 'pandas_profiling.clear_config()'"
-            )
-
-        if config_file:
-            config.set_file(str(config_file))
-        elif minimal:
-            config.set_file(str(get_config_minimal()))
-
-        config.set_kwargs(kwargs)
-
-        self.date_start = datetime.utcnow()
-        self.date_end = None
-
-        if lazy:  # save df, compute when needed
-            # [description_set, report] will compute when needed
-            self._description_set = None
-            self._report = None
-
-            if df is not None:
-                # preprocess df
-                self.df = self.preprocess(df)
-                self.df_hash = int(
-                    hash_pandas_object(df).sum()
-                )  # Note that it's compute after preprocess df
-
-                # Build report structure
-                self.sample = self.get_sample(df)
-                self.title = config["title"].get(str)
-            else:  # waiting for load
-                self.df_hash = -1
-                self.df = None
-                self.sample = {"head": None, "tail": None}
-                self.title = None
-        else:  # do not save df content, compute now
-            self.df = None
-            # preprocess df
-            df = self.preprocess(df)
-            self.df_hash = int(
-                hash_pandas_object(df).sum()
-            )  # Note that it's compute after preprocess df
-
-            # description_set and report will compute now
-            self._description_set = describe_df(df)
-            self.date_end = datetime.utcnow()
-
-            # Build report structure
-            self.sample = self.get_sample(df)
-            self.title = config["title"].get(str)
-            self._report = get_report_structure(
-                self.date_start, self.date_end, self.sample, self.description_set
-            )
-
-    @staticmethod
-    def preprocess(df):
-        # Treat index as any other column
-        if (
-            not pd.Index(np.arange(0, len(df))).equals(df.index)
-            or df.index.dtype != np.int64
-        ):
-            df = df.reset_index()
-
-        # Rename reserved column names
-        df = rename_index(df)
-
-        # Ensure that columns are strings
-        df.columns = df.columns.astype("str")
-        return df
-
-    @staticmethod
-    def get_sample(df: pd.DataFrame) -> dict:
-        """Get head/tail samples based on the configuration
-
-        Args:
-            df: the DataFrame to sample from.
-
-        Returns:
-            A dict with the head and tail samples.
-        """
-        sample = {}
-        n_head = config["samples"]["head"].get(int)
-        if n_head > 0:
-            sample["head"] = df.head(n=n_head)
-
-        n_tail = config["samples"]["tail"].get(int)
-        if n_tail > 0:
-            sample["tail"] = df.tail(n=n_tail)
-
-        return sample
-
-    @staticmethod
-    def clear_config():
-        """
-        Restore the configuration to default
-        """
-        config.clear()
-
-    @property
-    def description_set(self):
-        if self._description_set is None:
-            self._description_set = describe_df(self.df)
-            self.date_end = datetime.utcnow()
-        return self._description_set
-
-    @property
-    def report(self):
-        if self._report is None:
-
-            # Trigger description_set computation to set self.date_end
-            _ = self.description_set
-
-            # Compute self report
-            self._report = get_report_structure(
-                self.date_start, self.date_end, self.sample, self.description_set
-            )
-        return self._report
-
-    def get_description(self) -> dict:
-        """Return the description (a raw statistical summary) of the dataset.
-
-        Returns:
-            Dict containing a description for each variable in the DataFrame.
-        """
-        return self.description_set
-
-    def get_rejected_variables(self) -> set:
-        """Get variables that are rejected for analysis (e.g. constant, mixed data types)
-
-        Returns:
-            a set of column names that are unsupported
-        """
-        return {
-            message.column_name
-            for message in self.description_set["messages"]
-            if message.message_type == MessageType.REJECTED
-        }
-
-    def to_file(self, output_file: Union[Path, str], silent: bool = True) -> None:
-        """Write the report to a file.
-
-        Args:
-            output_file: The name or the path of the file to generate including the extension (.html, .json, .pp).
-            silent: if False, opens the file in the default browser
-        """
-        if not isinstance(output_file, Path):
-            output_file = Path(str(output_file))
-
-        if output_file.suffix == ".html":
-            data = self.to_html()
-        elif output_file.suffix == ".json":
-            data = self.to_json()
-        elif output_file.suffix == ".pp":
-            self.dump(output_file)
-            return
-        else:
-            suffix = output_file.suffix
-            output_file = output_file.with_suffix(".html")
-            data = self.to_html()
-            warnings.warn(
-                f"Extension {suffix} not supported. For now we assume .html was intended. "
-                f"To remove this warning, please use .html or .json."
-            )
-
-        with output_file.open("w", encoding="utf8") as f:
-            f.write(data)
-
-        if not silent:
-            import webbrowser
-
-            webbrowser.open_new_tab(output_file.absolute().as_uri())
-
-    def to_html(self) -> str:
-        """Generate and return complete template as lengthy string
-            for using with frameworks.
-
-        Returns:
-            Profiling report html including wrapper.
-
-        """
-        from pandas_profiling.report.presentation.flavours import HTMLReport
-        from pandas_profiling.report.presentation.flavours.html import templates
-
-        use_local_assets = config["html"]["use_local_assets"].get(bool)
-
-        html = HTMLReport(self.report).render()
-
-        nav_items = [
-            (section.name, section.anchor_id)
-            for section in self.report.content["items"]
-        ]
-        # TODO: move to structure
-        wrapped_html = templates.template("wrapper/wrapper.html").render(
-            content=html,
-            title=self.title,
-            nav=config["html"]["navbar_show"].get(bool),
-            nav_items=nav_items,
-            version=__version__,
-            offline=use_local_assets,
-            primary_color=config["html"]["style"]["primary_color"].get(str),
-            logo=config["html"]["style"]["logo"].get(str),
-            theme=config["html"]["style"]["theme"].get(str),
-        )
-
-        minify_html = config["html"]["minify_html"].get(bool)
-        if minify_html:
-            from htmlmin.main import minify
-
-            wrapped_html = minify(
-                wrapped_html, remove_all_empty_space=True, remove_comments=True
-            )
-        return wrapped_html
-
-    def to_json(self) -> str:
-        class CustomEncoder(json.JSONEncoder):
-            def key_to_json(self, data):
-                if data is None or isinstance(data, (bool, int, str)):
-                    return data
-                return str(data)
-
-            def default(self, o):
-                if isinstance(o, pd.Series):
-                    return self.default(o.to_dict())
-
-                if isinstance(o, np.integer):
-                    return o.tolist()
-
-                if isinstance(o, dict):
-                    return {self.key_to_json(key): self.default(o[key]) for key in o}
-
-                return str(o)
-
-        return json.dumps(self.description_set, indent=4, cls=CustomEncoder)
-
-    def to_notebook_iframe(self):
-        """Used to output the HTML representation to a Jupyter notebook.
-        When config.notebook.iframe.attribute is "src", this function creates a temporary HTML file
-        in `./tmp/profile_[hash].html` and returns an Iframe pointing to that contents.
-        When config.notebook.iframe.attribute is "srcdoc", the same HTML is injected in the "srcdoc" attribute of
-        the Iframe.
-
-        Notes:
-            This constructions solves problems with conflicting stylesheets and navigation links.
-        """
-        from pandas_profiling.report.presentation.flavours.widget.notebook import (
-            get_notebook_iframe,
-        )
-        from IPython.core.display import display
-
-        display(get_notebook_iframe(self))
-
-    def to_widgets(self):
-        """The ipython notebook widgets user interface."""
-        from pandas_profiling.report.presentation.flavours import WidgetReport
-        from IPython.core.display import display, HTML
-
-        report = WidgetReport(self.report).render()
-
-        display(report)
-        # TODO: move to report structure
-        display(
-            HTML(
-                'Report generated with <a href="https://github.com/pandas-profiling/pandas-profiling">pandas-profiling</a>.'
-            )
-        )
-
-    def to_app(self):
-        """
-        (Experimental) PyQt5 user interface, not ready to be used.
-        You are welcome to contribute a pull request if you like this feature.
-        """
-        from pandas_profiling.report.presentation.flavours.qt.app import get_app
-        from pandas_profiling.report.presentation.flavours import QtReport
-
-        from PyQt5 import QtCore
-        from PyQt5.QtWidgets import QApplication
-
-        app = QtCore.QCoreApplication.instance()
-        if app is None:
-            app = QApplication([])
-
-        app_widgets = QtReport(self.report).render()
-
-        app = get_app(app, self.title, app_widgets)
-
-    def _repr_html_(self):
-        """The ipython notebook widgets user interface gets called by the jupyter notebook."""
-        self.to_notebook_iframe()
-
-    def __repr__(self):
-        """Override so that Jupyter Notebook does not print the object."""
-        return ""
-
-    def dumps(self) -> bytes:
-        """
-        Serialize ProfileReport and return bytes for reproducing ProfileReport or Caching.
-
-        Returns:
-            Bytes which contains hash of DataFrame, config, sample, _description_set and _report
-        """
-        import pickle
-
-        if self.df_hash == -1:
-            self.df_hash = int(hash_pandas_object(self.df).sum())
-        # Note: _description_set and _report may are None if they haven't been computed
-        return pickle.dumps(
-            [self.df_hash, config, self.sample, self._description_set, self._report]
-        )
-
-    def loads(self, data: bytes, ignore_config: bool = False):
-        """
-        Deserialize the bytes for reproducing ProfileReport or Caching.
-
-        Args:
-            data: The bytes of a serialize ProfileReport object.
-            ignore_config: If set True, the config of current ProfileReport will be overwrite. Or it will check
-                            whether if config matched
-
-        Notes:
-            Load will fail if DataFrame unmatched or config unmatched (while ignore_config is False)
-
-        Returns:
-            self
-        """
-        import pickle
-
-        try:
-            # load the bytes
-            (
-                df_hash,
-                loaded_config,
-                loaded_sample,
-                loaded_description_set,
-                loaded_report,
-            ) = pickle.loads(data)
-        except Exception as e:
-            raise ValueError(f"Fail to load data:{e}")
-
-        # check if the loaded objects is what we want
-        if not all(
-            (
-                isinstance(df_hash, int),
-                isinstance(loaded_config, Config),
-                isinstance(loaded_sample, dict),
-                loaded_description_set is None
-                or isinstance(loaded_description_set, dict),
-                loaded_report is None or isinstance(loaded_report, HTMLSequence),
-            )
-        ):
-            raise ValueError(
-                f"Fail to load data: It may be damaged or from other version"
-            )
-        if (df_hash == self.df_hash or self.df_hash == -1) and (
-            ignore_config
-            or config == loaded_config
-            or (
-                config.is_default and self.title is None
-            )  # load to an empty ProfileReport
-        ):
-            # Set description_set, report, sample if they are None，or raise an warning.
-            if self._description_set is None:
-                self._description_set = loaded_description_set
-            else:
-                warnings.warn(
-                    f"The description set of current ProfileReport is not None. It won't be overwrite."
-                )
-            if self._report is None:
-                self._report = loaded_report
-            else:
-                warnings.warn(
-                    f"The report of current ProfileReport is not None. It won't be overwrite."
-                )
-            if self.sample["head"] is None or self.sample["tail"] is None:
-                self.sample = loaded_sample
-
-            # overwrite config if ignore_config set to True
-            if ignore_config:
-                config.update(loaded_config)
-
-            # warn if version not equal
-            if (
-                loaded_description_set is not None
-                and loaded_description_set["package"]["pandas_profiling_version"]
-                != __version__
-            ):
-                warnings.warn(
-                    f"Version unmatched from the loaded data. Currently running on pandas_profiling {__version__} "
-                    f"while loaded data is generated by pandas_profiling "
-                    f"{loaded_description_set['package']['pandas_profiling_version']}. "
-                    f"It may have some potential risk."
-                )
-
-            # set df_hash and title
-            self.df_hash = df_hash
-            self.title = config["title"].get(str)
-
-        else:
-            raise ValueError(
-                "DataFrame of Config is not match. If you want to overwrite current config, "
-                'try "ignore_config=True"'
-            )
-        return self
-
-    def dump(self, output_file: Union[Path, str]):
-        """
-        Dump ProfileReport to file
-        """
-        if not isinstance(output_file, Path):
-            output_file = Path(str(output_file))
-        with output_file.open("wb") as f:
-            f.write(self.dumps())
-
-    def load(self, load_file: Union[Path, str], ignore_config: bool = False):
-        """
-       Load ProfileReport from file
-
-       Notes:
-            Load will fail if DataFrame or config unmatched
-       """
-        if not isinstance(load_file, Path):
-            load_file = Path(str(load_file))
-        with load_file.open("rb") as f:
-            self.loads(f.read(), ignore_config=ignore_config)
-        return self
-
-
-clear_config = ProfileReport.clear_config
-=======
-from pandas_profiling.utils.dataframe import rename_index
-from pandas_profiling.utils.paths import get_config_default, get_config_minimal
-from pandas_profiling.version import __version__
->>>>>>> f5efc465
+clear_config = ProfileReport.clear_config