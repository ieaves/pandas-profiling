--- conflicted
+++ resolved
@@ -239,20 +239,17 @@
       The profile report in HTML format
     """
 
-<<<<<<< HEAD
     scatter = Sequence(
         get_scatter_matrix(summary["scatter"]),
         sequence_type="tabs",
         name="Interactions",
         anchor_id="interactions",
     )
-=======
     collapse_warnings = config["warnings"]["collapse_if_more"].get(int)
     if collapse_warnings == 0:
         warnings = []
     else:
         warnings = summary["messages"]
->>>>>>> 7b66a104
 
     sections = Sequence(
         [
