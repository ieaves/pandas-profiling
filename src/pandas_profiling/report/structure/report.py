--- conflicted
+++ resolved
@@ -22,6 +22,7 @@
 from pandas_profiling.report.presentation.abstract.renderable import Renderable
 from pandas_profiling.report.presentation.core import (
     Collapse,
+    Duplicate,
     Image,
     Sample,
     Sequence,
@@ -44,21 +45,8 @@
     render_path_image,
     render_real,
     render_url,
-<<<<<<< HEAD
-=======
-    render_generic,
 )
 from pandas_profiling.report.presentation.abstract.renderable import Renderable
-from pandas_profiling.report.presentation.core import (
-    Image,
-    Sequence,
-    Duplicate,
-    Sample,
-    Variable,
-    Collapse,
-    ToggleButton,
->>>>>>> 5aae9329
-)
 
 
 def get_missing_items(summary) -> list:
