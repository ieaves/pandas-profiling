--- conflicted
+++ resolved
@@ -240,36 +240,7 @@
     return titems
 
 
-<<<<<<< HEAD
-def get_dataset_items(summary: dict, warnings: list) -> list:
-    """Returns the dataset overview (at the top of the report)
-
-    Args:
-        summary: the calculated summary
-        warnings: the warnings
-
-    Returns:
-        A list with components for the dataset overview (overview, reproduction, warnings)
-    """
-    metadata = {
-        key: config["dataset"][key].get(str) for key in config["dataset"].keys()
-    }
-
-    items = [
-        get_dataset_overview(summary),
-        get_dataset_reproduction(summary, metadata),
-    ]
-
-    if warnings:
-        items.append(get_dataset_warnings(warnings))
-
-    return items
-
-
 def get_report_structure(summary: dict, handler: 'ProfilingHandler') -> Renderable:
-=======
-def get_report_structure(summary: dict) -> Renderable:
->>>>>>> fa25e447
     """Generate a HTML report from summary statistics and a given sample.
 
     Args:
